from typing import Any, Callable, Dict, List, Optional, Type, TypeVar, Tuple, cast, Set
import sys
from dataclasses import dataclass, field
from inspect import signature

from .parser import ArgumentParser, HelpFormatter
from .util import Arg, ArgparseArg, get_arg, join_strings, format_type, format_table
from .util import format_arg_help, SimpleFrozenDict, CommandNotFoundError
from .util import CliParserError, CommandExistsError, ConvertersType
from .util import DEFAULT_CONVERTERS, DEFAULT_PLACEHOLDER

# Make available for import
from .util import ExistingPath, ExistingFilePath, ExistingDirPath  # noqa: F401
from .util import ExistingPathOrDash, ExistingFilePathOrDash, PathOrDash  # noqa: F401
from .util import ExistingDirPathOrDash  # noqa: F401
from .util import ErrorHandlersType, ErrorHandlerType


_CallableT = TypeVar("_CallableT", bound=Callable)


@dataclass
class Command:
    name: str
    func: Callable
    args: List[ArgparseArg]
    description: Optional[str] = None
    allow_extra: bool = False
    parent: Optional[str] = None

    @property
    def display_name(self) -> str:
        return f"{self.parent} {self.name}" if self.parent else self.name


class Radicli:
    prog: Optional[str]
    help: Optional[str]
    version: Optional[str]
    converters: ConvertersType
    extra_key: str
    commands: Dict[str, Command]
    subcommands: Dict[str, Dict[str, Command]]
    errors: ErrorHandlersType
    _subcommand_key: str
    _help_arg: str

    def __init__(
        self,
        *,
        prog: Optional[str] = None,
        help: str = "",
        version: Optional[str] = None,
        converters: ConvertersType = SimpleFrozenDict(),
        errors: Optional[ErrorHandlersType] = None,
        extra_key: str = "_extra",
    ) -> None:
        """Initialize the CLI and create the registry."""
        self.prog = prog
        self.help = help.strip()
        self.version = version
        self.converters = dict(DEFAULT_CONVERTERS)  # make sure to copy
        self.converters.update(converters)
        self.extra_key = extra_key
        self.commands = {}
        self.subcommands = {}
        self.errors = dict(errors) if errors is not None else {}
        self._subcommand_key = "__subcommand__"  # should not conflict with arg name!
        self._help_arg = "--help"

    # Using underscored argument names here to prevent conflicts if CLI commands
    # define arguments called "name" that are passed in via **args
    def command(self, _name: str, **args: Arg) -> Callable[[_CallableT], _CallableT]:
        """The decorator used to wrap command functions."""
        return self._command(_name, args, self.commands, allow_extra=False)

    def command_with_extra(
        self, _name: str, **args: Arg
    ) -> Callable[[_CallableT], _CallableT]:
        """
        The decorator used to wrap command functions. Supports additional
        arguments passed in as the keyword arg self.extra_key as a list.
        """
        return self._command(_name, args, self.commands, allow_extra=True)

    def subcommand(
        self, _parent: str, _name: str, **args: Arg
    ) -> Callable[[_CallableT], _CallableT]:
        """The decorator used to wrap subcommand functions."""
        return self._subcommand(_parent, _name, args, allow_extra=False)

    def subcommand_with_extra(
        self, _parent: str, _name: str, **args: Arg
    ) -> Callable[[_CallableT], _CallableT]:
        """
        The decorator used to wrap subcommand functions. Supports additional
        arguments passed in as the keyword arg self.extra_key as a list.
        """
        return self._subcommand(_parent, _name, args, allow_extra=True)

    def _subcommand(
        self, parent: str, name: str, args: Dict[str, Any], *, allow_extra: bool = False
    ) -> Callable[[_CallableT], _CallableT]:
        """The decorator used to wrap subcommands."""
        if parent not in self.subcommands:
            self.subcommands[parent] = {}
        return self._command(
            name, args, self.subcommands[parent], parent=parent, allow_extra=allow_extra
        )

    def _command(
        self,
        name: str,
        args: Dict[str, Any],
        registry: Dict[str, Command],
        *,
        allow_extra: bool = False,
        parent: Optional[str] = None,
    ) -> Callable[[_CallableT], _CallableT]:
        """The decorator used to wrap command functions."""

        def cli_wrapper(cli_func: _CallableT) -> _CallableT:
            if name in registry:
                raise CommandExistsError(name)
            cmd = self.make_command(
                name, args, cli_func, parent=parent, allow_extra=allow_extra
            )
            registry[name] = cmd
            return cli_func

        return cli_wrapper

    def make_command(
        self,
        name: str,
        args: Dict[str, Any],
        func: Callable,
        *,
        parent: Optional[str] = None,
        allow_extra: bool = False,
    ) -> Command:
        sig = signature(func)
        sig_types = {}
        sig_defaults = {}
        for param_name, param_value in sig.parameters.items():
            annot = param_value.annotation
            if param_name == self.extra_key:
                annot = List[str]  # set automatically since we know it
            elif annot == param_value.empty:
                annot = str  # default to string for unset types
            sig_types[param_name] = annot
            sig_defaults[param_name] = (
                param_value.default
                if param_value.default != param_value.empty
                else DEFAULT_PLACEHOLDER  # placeholder for unset defaults
            )
            if param_name not in args:  # support args not in decorator
                args[param_name] = Arg()
        cli_args = []
        for param, arg_info in args.items():
            if param not in sig_types:  # unknown argument
                raise CliParserError(f"argument not found in function: {param}")

            def get_converter(arg_type: Type) -> Optional[Callable[[str], Any]]:
                return self.converters.get(arg_type, arg_info.converter)

            param_type = sig_types[param]
            converter = get_converter(param_type)
            arg_type = converter or param_type
            arg = get_arg(
                param,
                arg_info,
                arg_type,
                orig_type=param_type,
                default=sig_defaults[param],
                skip_resolve=converter is not None,
                get_converter=get_converter,
            )
            arg.help = join_strings(arg.help, f"({format_type(arg.display_type)})")
            cli_args.append(arg)
        return Command(
            name=name,
            func=func,
            args=cli_args,
            description=func.__doc__,
            allow_extra=allow_extra,
            parent=parent,
        )

    def placeholder(self, name: str, *, description: Optional[str] = None) -> None:
        """Add empty parent command placeholder with help for subcommands."""
        if name in self.commands:
            raise CommandExistsError(name)

        def func(*args, **kwargs) -> None:
            subcommands = self.subcommands.get(name, {})
            # If this runs, we want to show the help instead of doing nothing
            self.parse(["--help"], [], subcommands, name=name, description=description)

        dummy = Command(name=name, func=func, args=[], description=description)
        self.commands[name] = dummy

    def run(self, args: Optional[List[str]] = None) -> None:
        """
        Run the CLI. Should typically be used in the __main__.py nested under a
        `if __name__ == "__main__":` block.
        """
        run_args = args if args is not None else sys.argv
        if len(run_args) <= 1 or run_args[1] == self._help_arg:
            print(self._format_info())
        else:
            # Make single command CLIs available without command name
            if len(self.commands) == 1 and len(self.subcommands) <= 1:
                single_cmd = list(self.commands.keys())[0]
                if run_args[1] != single_cmd:
                    run_args.insert(1, single_cmd)
            command = run_args.pop(1)
            args = run_args[1:]
            subcommands = self.subcommands.get(command, {})
            if command not in self.commands:
                if not subcommands:
                    raise CommandNotFoundError(command, list(self.commands))
                # Add a dummy parent to support subcommands without parents
                self.placeholder(command)
            cmd = self.commands[command]
            values = self.parse(
                args,
                cmd.args,
                subcommands,
                name=cmd.name,
                description=cmd.description,
                allow_extra=cmd.allow_extra,
            )
            sub = values.pop(self._subcommand_key, None)
            func = subcommands[sub].func if sub else cmd.func
            # Catch specific error types (and their subclasses),
            # and invoke their handler callback. Handlers
            # can return an integer exit code, which will
            # be passed to sys.exit. If the handler returns
            # None, the program doesn't exit (useful for testing)
            errors_map = _expand_error_subclasses(self.errors)
            try:
                func(**values)
            except tuple(errors_map.keys()) as e:
                handler = errors_map[e.__class__]
                err_code = handler(e)
                if err_code is not None:
                    sys.exit(err_code)

    def parse(
        self,
        args: List[str],
        arg_info: List[ArgparseArg],
        subcommands: Dict[str, Command] = SimpleFrozenDict(),
        *,
        name: Optional[str] = None,
        description: Optional[str] = None,
        allow_extra: bool = False,
    ) -> Dict[str, Any]:
        """Parse a list of arguments. Can also be used for testing."""
        p = ArgumentParser(
            prog=join_strings(self.prog, name),
            description=description,
            formatter_class=HelpFormatter,
            add_help=not any(a.arg.option == self._help_arg for a in arg_info),
            argument_default=DEFAULT_PLACEHOLDER,
        )
        if self.version:
            p.add_argument("--version", action="version", version=self.version)
        self._add_args(p, arg_info)
        subparsers: Dict[str, Tuple[ArgumentParser, Command]] = {}
        if subcommands:
            # We're using the dest to determine whether subcommand was called
            sp = p.add_subparsers(
                title="Subcommands",
                dest=self._subcommand_key,
                parser_class=ArgumentParser,
            )
            for sub_name, sub_cmd in subcommands.items():
                add_help = not any(a.arg.option == self._help_arg for a in sub_cmd.args)
                subp = sp.add_parser(
                    sub_cmd.name,
                    description=sub_cmd.description,
                    help=sub_cmd.description,
                    prog=join_strings(self.prog, sub_cmd.parent, sub_name),
                    add_help=add_help,
                    formatter_class=HelpFormatter,
                    argument_default=DEFAULT_PLACEHOLDER,
                )
                subparsers[sub_cmd.name] = (subp, sub_cmd)
                self._add_args(subp, sub_cmd.args)
        # Handling of subcommands is a bit convoluted
        # https://docs.python.org/3/library/argparse.html#sub-commands
        namespace, extra = p.parse_known_args(args)
        values = {**vars(namespace), self.extra_key: extra}
        sub_key = values.pop(self._subcommand_key, None)
        if not sub_key:  # we're not in a subcommand
            cmds = self.commands[name] if name in self.commands else None
            return self._validate(cmds, values, allow_extra)
        if sub_key not in subparsers:
            raise CliParserError(f"invalid subcommand: '{sub_key}'")
        subparser, subcmd = subparsers[cast(str, sub_key)]
        sub_namespace, sub_extra = subparser.parse_known_args(args[1:])
        sub_values = {**vars(sub_namespace), self.extra_key: sub_extra}
        sub_values = self._validate(subcmd, sub_values, subcmd.allow_extra)
        return {**sub_values, self._subcommand_key: sub_key}

    def _add_args(self, parser: ArgumentParser, args: List[ArgparseArg]) -> None:
        """Add arguments to a parser or subparser."""
        for arg in args:
            if arg.id == self.extra_key:
                continue
            func_args, func_kwargs = arg.to_argparse()
            parser.add_argument(*func_args, **func_kwargs)

    def _validate(
        self, command: Optional[Command], values: Dict[str, Any], allow_extra: bool
    ) -> Dict[str, Any]:
        """
        Validate required args separately to avoid subparser conflicts.
        Handle extra arguments and raise error if needed. We're doing this
        manually to avoide false positive argparse errors with subcommands.
        """
        extra = values.get(self.extra_key)
        if not allow_extra:
            if extra:
                raise CliParserError(f"unrecognized arguments: {' '.join(extra)}")
            values.pop(self.extra_key, None)
        if command:
            required = []
            for arg in command.args:
                if arg.id not in values or values[arg.id] is DEFAULT_PLACEHOLDER:
                    required.append(arg.arg.option or arg.id)
            if required:
                err = f"the following arguments are required: {', '.join(required)}"
                raise CliParserError(err)
        return values

    def _format_info(self) -> str:
        """Nicely format the available command overview and add subcommands."""
        data = []
        for name, cmd in self.commands.items():
            data.append((f"  {name}", format_arg_help(cmd.description)))
            if name in self.subcommands:
                col = f"Subcommands: {', '.join(self.subcommands[name])}"
                data.append(("", col))
        for name in self.subcommands:
            if name not in self.commands:
                col = f"Subcommands: {', '.join(self.subcommands[name])}"
                data.append((f"  {name}", col))
<<<<<<< HEAD
        info = [self.help, "Available commands:", format_table(data)]
        return join_strings(*info, char="\n")


def _expand_error_subclasses(
    errors: Dict[Type[Exception], ErrorHandlerType]
) -> Dict[Type[Exception], ErrorHandlerType]:
    # Map subclasses of errors to their parent's handler.
    output = {}
    for err, callback in errors.items():
        if hasattr(err, "__subclasses__"):
            for subclass in err.__subclasses__():
                output[subclass] = callback
        output[err] = callback
    return output
=======
        info = [self.help, "\nAvailable commands:", format_table(data)]
        return join_strings(*info, char="\n")
>>>>>>> 94914ff1
<|MERGE_RESOLUTION|>--- conflicted
+++ resolved
@@ -348,8 +348,7 @@
             if name not in self.commands:
                 col = f"Subcommands: {', '.join(self.subcommands[name])}"
                 data.append((f"  {name}", col))
-<<<<<<< HEAD
-        info = [self.help, "Available commands:", format_table(data)]
+        info = [self.help, "\nAvailable commands:", format_table(data)]
         return join_strings(*info, char="\n")
 
 
@@ -363,8 +362,4 @@
             for subclass in err.__subclasses__():
                 output[subclass] = callback
         output[err] = callback
-    return output
-=======
-        info = [self.help, "\nAvailable commands:", format_table(data)]
-        return join_strings(*info, char="\n")
->>>>>>> 94914ff1
+    return output