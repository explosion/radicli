--- conflicted
+++ resolved
@@ -6,11 +6,7 @@
 from .parser import ArgumentParser, HelpFormatter
 from .util import Arg, ArgparseArg, get_arg, join_strings, format_type, format_table
 from .util import format_arg_help, SimpleFrozenDict, CommandNotFoundError
-<<<<<<< HEAD
-from .util import CliParserError, ConvertersType, DEFAULT_CONVERTERS
-=======
-from .util import CliParserError, CommandExistsError, DEFAULT_CONVERTERS
->>>>>>> d6ce4f3d
+from .util import CliParserError, CommandExistsError, ConvertersType, DEFAULT_CONVERTERS
 
 # Make available for import
 from .util import ExistingPath, ExistingFilePath, ExistingDirPath  # noqa: F401
