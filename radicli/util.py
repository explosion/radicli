--- conflicted
+++ resolved
@@ -74,25 +74,12 @@
 
     def to_argparse(self) -> Tuple[List[str], Dict[str, Any]]:
         """Helper method to generate args and kwargs for Parser.add_argument."""
-<<<<<<< HEAD
         args: List[str] = []
-        if self.name:
-            args.append(self.name)
-        if self.shorthand:
-            args.append(self.shorthand)
-        kwargs: Dict[str, Any] = {
-            "dest": self.id,
-            "action": self.action,
-            "help": self.help,
-        }
-=======
-        args = []
         if self.arg.option:
             args.append(self.arg.option)
         if self.arg.short:
             args.append(self.arg.short)
-        kwargs = {"dest": self.id, "action": self.action, "help": self.help}
->>>>>>> 4907d988
+        kwargs: Dict[str, Any] = {"dest": self.id, "action": self.action, "help": self.help}
         if self.default != ...:
             kwargs["default"] = self.default
         # Support defaults for positional arguments
