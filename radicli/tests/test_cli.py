<<<<<<< HEAD
from typing import List, Iterator, Optional, Literal, Type
=======
from typing import List, Iterator, Optional, Literal, TypeVar, Generic
>>>>>>> 94914ff1
from enum import Enum
from dataclasses import dataclass
import pytest
import sys
from contextlib import contextmanager
import tempfile
import shutil
from pathlib import Path
from radicli import Radicli, Arg
from radicli.util import CommandNotFoundError, CliParserError
from radicli.util import ExistingPath, ExistingFilePath, ExistingDirPath
from radicli.util import ExistingFilePathOrDash


@contextmanager
def make_tempdir() -> Iterator[Path]:
    """Run a block in a temp directory and remove it afterwards."""
    d = Path(tempfile.mkdtemp())
    yield d
    shutil.rmtree(str(d))


def test_cli_sys_argv():
    cli = Radicli()
    ran = False

    @cli.command("test")
    def test(a: str, b: int, c: float):
        assert a == "hello"
        assert b == 1
        assert c == 2.0
        nonlocal ran
        ran = True

    sys.argv = ["", "test", "hello", "1", "2"]
    cli.run()
    assert ran


def test_cli_no_annots():
    cli = Radicli()
    ran = False

    @cli.command("test")
    def test(a: str, b: int, c: float):
        assert a == "hello"
        assert b == 1
        assert c == 2.0
        nonlocal ran
        ran = True

    cli.run(["", "test", "hello", "1", "2"])
    assert ran


def test_cli_mix():
    cli = Radicli()
    ran = False

    @cli.command(
        "test",
        a=Arg(),
        b=Arg("--b", "-B"),
        c=Arg("--c", "-C"),
        d=Arg("--d", "-D"),
        e=Arg("--e", "-E"),
        f=Arg("--f", "-F"),
        g=Arg("--g", "-G"),
    )
    def test(a: str, b: int, c: float, d: bool, e: bool, f: bool, g: str = "yo"):
        assert a == "hello"
        assert b == 2
        assert c == 3.0
        assert d is True
        assert e is True
        assert f is False
        assert g == "yo"
        nonlocal ran
        ran = True

    cli.run(["", "test", "hello", "--b", "2", "-C", "3", "--d", "-E"])
    assert ran


def test_cli_lists():
    cli = Radicli()
    ran = False

    @cli.command("test", a=Arg("--a"), b=Arg("--b"), c=Arg("--c"))
    def test(a: str, b: List[str], c: Optional[List[int]] = None):
        assert a == "hello"
        assert b == ["one", "two"]
        assert c is None
        nonlocal ran
        ran = True

    cli.run(["", "test", "--a", "hello", "--b", "one", "--b", "two"])
    assert ran


def test_cli_different_dest():
    cli = Radicli()
    ran = False

    @cli.command("test", first=Arg("--a"), second=Arg("--b"))
    def test(first: str, second: str):
        assert first == "one"
        assert second == "two"
        nonlocal ran
        ran = True

    cli.run(["", "test", "--a", "one", "--b", "two"])
    assert ran


def test_cli_defaults():
    cli = Radicli()
    ran = False

    @cli.command("test", a=Arg(), b=Arg(), c=Arg("--c"), d=Arg("--d"))
    def test(a: str, b: str = "hey", *, c: List[str], d: Optional[List[int]] = None):
        assert a == "yo"
        assert b == "hey"
        assert c == ["one"]
        assert d is None
        nonlocal ran
        ran = True

    cli.run(["", "test", "yo", "--c", "one"])
    assert ran


def test_cli_required():
    cli = Radicli()

    @cli.command("test", a=Arg(), b=Arg("--b"), c=Arg("--c"), d=Arg("--d"))
    def test(a: str, b: str, c: int, d: int = 0):
        ...

    with pytest.raises(CliParserError) as err:
        cli.run(["", "test", "hello", "--c", "1"])
    assert str(err.value).endswith("required: --b")
    with pytest.raises(CliParserError) as err:
        cli.run(["", "test", "--b", "hello", "--c", "1"])
    assert str(err.value).endswith("required: a")
    with pytest.raises(CliParserError) as err:
        # Positional, so this is parsed in argparse before it hits custom logic
        cli.run(["", "test", "--c", "1"])
    assert str(err.value).endswith("required: a")
    with pytest.raises(CliParserError) as err:
        cli.run(["", "test", "hello", "--d", "1"])
    assert str(err.value).endswith("required: --b, --c")


def test_cli_literals():
    cli = Radicli()
    ran = False

    @cli.command("test", a=Arg("--a"), b=Arg("--b"))
    def test(a: Literal["pizza", "pasta"], b: Literal["cola", "fanta"]):
        assert a == "pizza"
        assert b == "fanta"
        nonlocal ran
        ran = True

    cli.run(["", "test", "--a", "pizza", "--b", "fanta"])
    assert ran


def test_cli_literals_list():
    cli = Radicli()
    ran = False

    @cli.command("test", a=Arg("--a"))
    def test(a: List[Literal["pizza", "pasta", "burger"]]):
        assert a == ["pasta", "pizza"]
        nonlocal ran
        ran = True

    cli.run(["", "test", "--a", "pasta", "--a", "pizza"])
    assert ran

    with pytest.raises(CliParserError):
        cli.run(["", "test", "--a", "burger", "--a", "fries"])


def test_cli_enums():
    cli = Radicli()
    ran = False

    class FoodEnum(Enum):
        pizza = "🍕"
        pasta = "🍝"
        burger = "🍔"

    class DrinkEnum(Enum):
        soda = "🥤"
        juice = "🧃"
        beer = "🍺"

    @cli.command("test", a=Arg("--a"), b=Arg("--b"))
    def test(a: FoodEnum, b: DrinkEnum):
        assert a == FoodEnum.burger
        assert b == DrinkEnum.beer
        nonlocal ran
        ran = True

    cli.run(["", "test", "--a", "burger", "--b", "beer"])
    assert ran


@pytest.mark.parametrize(
    "args,count",
    [(["--verbose", "--verbose"], 2), (["-VVVVV"], 5)],
)
def test_cli_count(args, count):
    cli = Radicli()
    ran = False

    @cli.command("test", verbose=Arg("--verbose", "-V", count=True))
    def test(verbose: int):
        assert verbose == count
        nonlocal ran
        ran = True

    cli.run(["", "test", *args])
    assert ran


def test_cli_converter():
    cli = Radicli()
    converter = lambda x: x.upper()
    ran = False

    @cli.command("test", a=Arg("--a"), b=Arg("--b", converter=converter))
    def test(a: str, b: str):
        assert a == "hello"
        assert b == "WORLD"
        nonlocal ran
        ran = True

    cli.run(["", "test", "--a", "hello", "--b", "world"])
    assert ran


def test_cli_invalid_converter():
    """Test that errors in converters aren't masked by argparse."""
    # Previously: argument --a: invalid converter value: 'hello'
    cli = Radicli()
    error_msg = "This is an error!"

    def converter(value):
        raise TypeError(error_msg)

    @cli.command("test", a=Arg("--a", converter=converter))
    def test(a: str):
        ...

    with pytest.raises(CliParserError, match=error_msg):
        cli.run(["", "test", "--a", "hello"])


def test_cli_global_converters():
    collected = []

    def convert_list(value: str):
        collected.append(value.upper())
        return collected

    @dataclass
    class CustomType:
        id: int
        name: str

    def convert_custom_type(value: str):
        c_id, name = value.split("|")
        return CustomType(id=int(c_id), name=name)

    converters = {
        str: lambda x: x.upper(),
        List[str]: convert_list,
        CustomType: convert_custom_type,
    }

    cli = Radicli(converters=converters)
    ran = False

    @cli.command("test", a=Arg("--a"), b=Arg("--b"), c=Arg("--c"))
    def test(a: str, b: List[str], c: CustomType):
        assert a == "HELLO"
        assert b == ["FOO", "BAR"]
        assert isinstance(c, CustomType)
        assert c.id == 123
        assert c.name == "Person"
        nonlocal ran
        ran = True

    args = ["", "test", "--a", "hello", "--b", "foo", "--b", "bar", "--c", "123|Person"]
    cli.run(args)
    assert ran


def test_cli_converters_generics():
    _KindT = TypeVar("_KindT", bound=str)

    class CustomGeneric(Generic[_KindT]):
        ...

    converters = {CustomGeneric: lambda value: f"generic: {value}"}
    cli = Radicli(converters=converters)
    ran = False

    @cli.command("test", a=Arg("--a"))
    def test(a: CustomGeneric[str]):
        assert a == "generic: x"
        nonlocal ran
        ran = True

    cli.run(["", "test", "--a", "x"])
    assert ran


def test_cli_converters_generics_multiple():
    _KindT = TypeVar("_KindT")

    class CustomGeneric(Generic[_KindT]):
        ...

    converters = {
        CustomGeneric: lambda value: f"generic: {value}",
        CustomGeneric[str]: lambda value: f"generic str: {value}",
        CustomGeneric[int]: lambda value: f"generic int: {value}",
    }
    cli = Radicli(converters=converters)
    ran = False

    @cli.command("test", a=Arg("--a"), b=Arg("--b"), c=Arg("--c"), d=Arg("--d"))
    def test(
        a: CustomGeneric,
        b: CustomGeneric[Path],
        c: CustomGeneric[str],
        d: CustomGeneric[int],
    ):
        assert a == "generic: x"
        assert b == "generic: y"
        assert c == "generic str: z"
        assert d == "generic int: 3"
        nonlocal ran
        ran = True

    cli.run(["", "test", "--a", "x", "--b", "y", "--c", "z", "--d", "3"])
    assert ran


def test_cli_with_extra():
    cli = Radicli()
    ran = False

    @cli.command_with_extra("test", a=Arg("--a"), b=Arg("--b"))
    def test(a: str, b: int, _extra: List[str]):
        assert a == "hello"
        assert b == 1
        assert _extra == ["--hello", "2", "--world"]
        nonlocal ran
        ran = True

    cli.run(["", "test", "--a", "hello", "--b", "1", "--hello", "2", "--world"])
    assert ran


def test_cli_with_extra_custom_key():
    cli = Radicli(extra_key="additional")
    ran = False

    @cli.command_with_extra("test", a=Arg("--a"), b=Arg("--b"))
    def test(a: str, b: int, additional: List[str]):
        assert a == "hello"
        assert b == 1
        assert additional == ["--hello", "2", "--world"]
        nonlocal ran
        ran = True

    cli.run(["", "test", "--a", "hello", "--b", "1", "--hello", "2", "--world"])
    assert ran


def test_cli_subcommands():
    cli = Radicli()
    ran_parent = False
    ran_child1 = False
    ran_child2 = False

    @cli.command("test", a=Arg("--a"), b=Arg("--b"))
    def test(a: int, b: str):
        # Base command to prevent triggering single-command use case
        ...

    @cli.command("parent", a=Arg("--a"), b=Arg("--b"))
    def parent(a: int, b: str):
        assert a == 1
        assert b == "hello"
        nonlocal ran_parent
        ran_parent = True

    @cli.subcommand("parent", "child1", a=Arg("--a"), b=Arg("--b"), c=Arg("--c"))
    def child1(a: str, b: int, c: bool):
        assert a == "hey"
        assert b == 2
        assert c
        nonlocal ran_child1
        ran_child1 = True

    @cli.subcommand("parent", "child2", x=Arg(), y=Arg("--y"))
    def child2(x: str, y: Literal["pizza", "pasta"]):
        assert x == "yo"
        assert y == "pasta"
        nonlocal ran_child2
        ran_child2 = True

    args_parent = ["--a", "1", "--b", "hello"]
    args_child1 = ["--a", "hey", "--b", "2", "--c"]
    args_child2 = ["yo", "--y", "pasta"]

    cli.run(["", "parent", *args_parent])
    assert ran_parent
    cli.run(["", "parent", "child1", *args_child1])
    assert ran_child1
    cli.run(["", "parent", "child2", *args_child2])
    assert ran_child2
    with pytest.raises(CommandNotFoundError):
        cli.run(["", "child1", *args_child1])
    with pytest.raises(CliParserError):
        cli.run(["", "parent", "child3"])
    with pytest.raises(CliParserError):
        cli.run(["", "parent", "child2", *args_child1])


def test_cli_subcommands_parent_extra():
    # Known limitation: extra arguments on parents with subcommands need to
    # be prefixed by - or --, otherwise they'll be falsely interpreted as a
    # subcommand.
    cli = Radicli()
    ran_parent = False
    ran_child = False

    @cli.command_with_extra("parent", a=Arg("--a"), b=Arg("--b"))
    def parent(a: int, b: str, _extra: List[str]):
        assert a == 1
        assert b == "hello"
        assert _extra == ["--xyz"]
        nonlocal ran_parent
        ran_parent = True

    @cli.subcommand("parent", "child", a=Arg("--a"), b=Arg("--b"))
    def child(a: str, b: int):
        assert a == "hey"
        assert b == 2
        nonlocal ran_child
        ran_child = True

    cli.run(["", "parent", "--a", "1", "--b", "hello", "--xyz"])
    assert ran_parent
    cli.run(["", "parent", "child", "--a", "hey", "--b", "2"])
    assert ran_child


def test_cli_subcommands_child_extra():
    cli = Radicli()
    ran_parent = False
    ran_child = False

    @cli.command("parent", a=Arg("--a"), b=Arg("--b"))
    def parent(a: int, b: str):
        assert a == 1
        assert b == "hello"
        nonlocal ran_parent
        ran_parent = True

    @cli.subcommand_with_extra("parent", "child", a=Arg("--a"), b=Arg("--b"))
    def child(a: str, b: int, _extra: List[str]):
        assert a == "hey"
        assert b == 2
        assert _extra == ["xyz"]
        nonlocal ran_child
        ran_child = True

    cli.run(["", "parent", "--a", "1", "--b", "hello"])
    assert ran_parent
    cli.run(["", "parent", "child", "--a", "hey", "--b", "2", "xyz"])
    assert ran_child


def test_cli_subcommands_no_parent():
    cli = Radicli()
    ran_child1 = False
    ran_child2 = False

    @cli.subcommand("parent", "child1", a=Arg("--a"), b=Arg("--b"), c=Arg("--c"))
    def child1(a: str, b: int, c: bool):
        assert a == "hey"
        assert b == 2
        assert c
        nonlocal ran_child1
        ran_child1 = True

    @cli.subcommand("parent", "child2", x=Arg(), y=Arg("--y"))
    def child2(x: str, y: Literal["pizza", "pasta"]):
        assert x == "yo"
        assert y == "pasta"
        nonlocal ran_child2
        ran_child2 = True

    cli.run(["", "parent", "child1", "--a", "hey", "--b", "2", "--c"])
    assert ran_child1
    cli.run(["", "parent", "child2", "yo", "--y", "pasta"])
    assert ran_child2


def test_cli_path_converters():
    cli = Radicli()
    dir_name = "my_dir"
    file_name = "my_file.txt"
    ran = False

    @cli.command("test", a=Arg("--a"), b=Arg("--b"), c=Arg("--c"))
    def test(a: ExistingPath, b: ExistingFilePath, c: ExistingDirPath):
        assert str(a) == str(file_path)
        assert str(b) == str(file_path)
        assert str(c) == str(dir_path)
        nonlocal ran
        ran = True

    with make_tempdir() as d:
        dir_path = d / dir_name
        dir_path.mkdir()
        file_path = d / file_name
        file_path.touch()
        bad_path = Path(d / "x.txt")

        args1 = ["--a", str(file_path), "--b", str(file_path), "--c", str(dir_path)]
        args2 = ["--a", str(bad_path), "--b", str(file_path), "--c", str(dir_path)]
        args3 = ["--a", str(file_path), "--b", str(dir_path), "--c", str(dir_path)]
        args4 = ["--a", str(file_path), "--b", str(file_path), "--c", str(file_path)]

        cli.run(["", "test", *args1])
        assert ran
        with pytest.raises(CliParserError):
            cli.run(["", "test", *args2])
        with pytest.raises(CliParserError):
            cli.run(["", "test", *args3])
        with pytest.raises(CliParserError):
            cli.run(["", "test", *args4])


def test_cli_path_or_dash():
    cli = Radicli()
    file_name = "my_file.txt"
    ran1 = False
    ran2 = False

    @cli.command("test1", a=Arg())
    def test1(a: ExistingFilePathOrDash):
        assert str(a) == str(file_path)
        nonlocal ran1
        ran1 = True

    @cli.command("test2", a=Arg())
    def test2(a: ExistingFilePathOrDash):
        assert a == "-"
        nonlocal ran2
        ran2 = True

    with make_tempdir() as d:
        file_path = d / file_name
        file_path.touch()
        bad_path = Path(d / "x.txt")

        cli.run(["", "test1", str(file_path)])
        assert ran1
        cli.run(["", "test2", "-"])
        assert ran2
        with pytest.raises(CliParserError):
            cli.run(["", "test1", str(bad_path)])
        with pytest.raises(CliParserError):
            cli.run(["", "test2", "_"])


def test_cli_stack_decorators():
    cli = Radicli()
    ran = 0

    @cli.command("one", a=Arg("--a"), b=Arg("--b"))
    @cli.command("two", a=Arg("--a"), b=Arg("--b"))
    @cli.command("three", a=Arg("--a"), b=Arg("--b"))
    def test(a: str, b: int):
        assert a == "hello"
        assert b == 1
        nonlocal ran
        ran += 1

    args = ["--a", "hello", "--b", "1"]
    cli.run(["", "one", *args])
    assert ran == 1
    cli.run(["", "two", *args])
    assert ran == 2
    cli.run(["", "three", *args])
    assert ran == 3


def test_cli_custom_help_arg():
    cli = Radicli()
    ran = False

    @cli.command("test", a=Arg("--a"), show_help=Arg("--help"))
    def test(a: str, show_help: bool):
        assert a == "hello"
        assert show_help
        nonlocal ran
        ran = True

    cli.run(["", "test", "--a", "hello", "--help"])
    assert ran


def test_cli_version(capsys):
    version = "1.2.3"
    cli = Radicli(version=version)
    ran = False

    @cli.command("test", a=Arg("--a"))
    def test(a: str):
        assert a == "hello"
        nonlocal ran
        ran = True

    with pytest.raises(SystemExit):
        cli.run(["", "--version"])
    captured = capsys.readouterr()
    assert captured.out.strip() == version
    cli.run(["", "test", "--a", "hello"])
    assert ran


def test_cli_single_command():
    """Test that the name can be left out for CLIs with only one command."""
    cli = Radicli()
    ran = False

    @cli.command("test", a=Arg("--a"))
    def test(a: str):
        assert a == "hello"
        nonlocal ran
        ran = True

    cli.run(["", "--a", "hello"])
    assert ran


def test_cli_single_command_subcommands():
    """Test that the name can be left out for CLIs with only one command."""
    cli = Radicli()
    ran_parent = False
    ran_child = False

    @cli.command("parent", a=Arg("--a"))
    def parent(a: str):
        assert a == "hello"
        nonlocal ran_parent
        ran_parent = True

    @cli.subcommand("parent", "child", a=Arg("--a"))
    def child(a: str):
        assert a == "hello"
        nonlocal ran_child
        ran_child = True

    cli.run(["", "--a", "hello"])
    assert ran_parent
    cli.run(["", "child", "--a", "hello"])
    assert ran_child


@pytest.mark.parametrize(
    "raise_error, handle_errors, handler_return, expect_handled, expect_exit",
    [
        (None, [KeyError], None, False, False),
        (KeyError, [KeyError], None, True, False),
        (KeyError, [KeyError], 1, True, True),
        (KeyError, [], 1, True, True),
        (KeyError, [ValueError], 1, True, True),
    ],
)
def test_cli_errors(
    raise_error: Optional[Type[Exception]],
    handle_errors: List[Type[Exception]],
    handler_return: Optional[int],
    expect_handled: bool,
    expect_exit: bool,
):
    handler_ran = False

    def error_handler(e: Exception) -> Optional[int]:
        nonlocal handler_ran
        handler_ran = True
        return handler_return

    cli = Radicli(errors={e: error_handler for e in handle_errors})

    @cli.command("test")
    def test():
        nonlocal ran
        ran = True
        if raise_error is not None:
            raise raise_error

    ran = False

    if raise_error is not None and raise_error not in handle_errors:
        with pytest.raises(raise_error):
            cli.run(["", "test"])
    elif expect_exit:
        with pytest.raises(SystemExit):
            cli.run(["", "test"])
    else:
        cli.run(["", "test"])
        assert ran
        assert handler_ran is expect_handled<|MERGE_RESOLUTION|>--- conflicted
+++ resolved
@@ -1,8 +1,4 @@
-<<<<<<< HEAD
-from typing import List, Iterator, Optional, Literal, Type
-=======
-from typing import List, Iterator, Optional, Literal, TypeVar, Generic
->>>>>>> 94914ff1
+from typing import List, Iterator, Optional, Literal, TypeVar, Generic, Type
 from enum import Enum
 from dataclasses import dataclass
 import pytest
